--- conflicted
+++ resolved
@@ -74,23 +74,13 @@
 		return hash
 	}
 
-<<<<<<< HEAD
-	hasher := sm3.Get256()
-	defer sm3.Put256(hasher)
-=======
 	hasher := sm3.New()
->>>>>>> 291a6868
 
 	hasher.Write([]byte("entryid:"))
 	hasher.Write([]byte(e.typ()))
 	hasher.Write([]byte{':'})
 
-<<<<<<< HEAD
-	bh := sm3.Get256()
-	defer sm3.Put256(bh)
-=======
 	bh := sm3.New()
->>>>>>> 291a6868
 
 	e.writeForHash(bh)
 
