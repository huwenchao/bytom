--- conflicted
+++ resolved
@@ -55,11 +55,8 @@
 	txID            = ""
 	account         = ""
 	detail          = false
-<<<<<<< HEAD
+	unconfirmed     = false
 	contractName    = ""
-=======
-	unconfirmed     = false
->>>>>>> 39d6b6c1
 )
 
 var buildIssueReqFmt = `
