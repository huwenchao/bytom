// Package txbuilder builds a Chain Protocol transaction from
// a list of actions.
package txbuilder

import (
	"context"
	"time"

	log "github.com/sirupsen/logrus"

	"github.com/bytom/crypto/ed25519/chainkd"
	"github.com/bytom/errors"
	"github.com/bytom/math/checked"
	"github.com/bytom/protocol/bc"
	"github.com/bytom/protocol/bc/legacy"
)

// errors
var (
	//ErrBadRefData means invalid reference data
	ErrBadRefData = errors.New("transaction reference data does not match previous template's reference data")
	//ErrBadTxInputIdx means unsigned tx input
	ErrBadTxInputIdx = errors.New("unsigned tx missing input")
	//ErrBadWitnessComponent means invalid witness component
	ErrBadWitnessComponent = errors.New("invalid witness component")
	//ErrBadAmount means invalid asset amount
	ErrBadAmount = errors.New("bad asset amount")
	//ErrBlankCheck means unsafe transaction
	ErrBlankCheck = errors.New("unsafe transaction: leaves assets free to control")
	//ErrAction means errors occurred in actions
	ErrAction = errors.New("errors occurred in one or more actions")
	//ErrMissingFields means missing required fields
	ErrMissingFields = errors.New("required field is missing")
)

// Build builds or adds on to a transaction.
// Initially, inputs are left unconsumed, and destinations unsatisfied.
// Build partners then satisfy and consume inputs and destinations.
// The final party must ensure that the transaction is
// balanced before calling finalize.
func Build(ctx context.Context, tx *legacy.TxData, actions []Action, maxTime time.Time) (*Template, error) {
	builder := TemplateBuilder{
		base:    tx,
		maxTime: maxTime,
	}

	// Build all of the actions, updating the builder.
	var errs []error
	for i, action := range actions {
		err := action.Build(ctx, &builder)
		if err != nil {
			log.WithFields(log.Fields{"action index": i, "error": err}).Error("Loop tx's action")
			errs = append(errs, errors.WithDetailf(err, "action index %v", i))
		}
	}

	// If there were any errors, rollback and return a composite error.
	if len(errs) > 0 {
		builder.rollback()
		return nil, errors.WithData(ErrAction, "actions", errs)
	}

	// Build the transaction template.
	tpl, tx, err := builder.Build()
	if err != nil {
		builder.rollback()
		return nil, err
	}

	/*TODO: This part is use for check the balance, but now we are using btm as gas fee
	the rule need to be rewrite when we have time
	err = checkBlankCheck(tx)
	if err != nil {
		builder.rollback()
		return nil, err
	}*/

	return tpl, nil
}

<<<<<<< HEAD
// Sign will try to sign all the witness
func Sign(ctx context.Context, tpl *Template, xpubs []chainkd.XPub, auth string, signFn SignFunc) error {
=======
//Sign sign transactions
func Sign(ctx context.Context, tpl *Template, xpubs []chainkd.XPub, auth []string, signFn SignFunc) error {
>>>>>>> e80e7112
	for i, sigInst := range tpl.SigningInstructions {
		for j, wc := range sigInst.WitnessComponents {
			switch sw := wc.(type) {
			case *SignatureWitness:
				err := sw.sign(ctx, tpl, uint32(i), xpubs, auth, signFn)
				if err != nil {
					return errors.WithDetailf(err, "adding signature(s) to signature witness component %d of input %d", j, i)
				}
			case *RawTxSigWitness:
				err := sw.sign(ctx, tpl, uint32(i), xpubs, auth, signFn)
				if err != nil {
					return errors.WithDetailf(err, "adding signature(s) to raw-signature witness component %d of input %d", j, i)
				}
			}
		}
	}
	return nil
}

func checkBlankCheck(tx *legacy.TxData) error {
	assetMap := make(map[bc.AssetID]int64)
	var ok bool
	for _, in := range tx.Inputs {
		asset := in.AssetID() // AssetID() is calculated for IssuanceInputs, so grab once
		assetMap[asset], ok = checked.AddInt64(assetMap[asset], int64(in.Amount()))
		if !ok {
			return errors.WithDetailf(ErrBadAmount, "cumulative amounts for asset %s overflow the allowed asset amount 2^63", asset)
		}
	}
	for _, out := range tx.Outputs {
		assetMap[*out.AssetId], ok = checked.SubInt64(assetMap[*out.AssetId], int64(out.Amount))
		if !ok {
			return errors.WithDetailf(ErrBadAmount, "cumulative amounts for asset %x overflow the allowed asset amount 2^63", out.AssetId.Bytes())
		}
	}

	var requiresOutputs, requiresInputs bool
	for _, amt := range assetMap {
		if amt > 0 {
			requiresOutputs = true
		}
		if amt < 0 {
			requiresInputs = true
		}
	}

	// 4 possible cases here:
	// 1. requiresOutputs - false requiresInputs - false
	//    This is a balanced transaction with no free assets to consume.
	//    It could potentially be a complete transaction.
	// 2. requiresOutputs - true requiresInputs - false
	//    This is an unbalanced transaction with free assets to consume
	// 3. requiresOutputs - false requiresInputs - true
	//    This is an unbalanced transaction with a requiring assets to be spent
	// 4. requiresOutputs - true requiresInputs - true
	//    This is an unbalanced transaction with free assets to consume
	//    and requiring assets to be spent.
	// The only case that needs to be protected against is 2.
	if requiresOutputs && !requiresInputs {
		return errors.Wrap(ErrBlankCheck)
	}

	return nil
}

// MissingFieldsError returns a wrapped error ErrMissingFields
// with a data item containing the given field names.
func MissingFieldsError(name ...string) error {
	return errors.WithData(ErrMissingFields, "missing_fields", name)
}<|MERGE_RESOLUTION|>--- conflicted
+++ resolved
@@ -78,13 +78,8 @@
 	return tpl, nil
 }
 
-<<<<<<< HEAD
 // Sign will try to sign all the witness
 func Sign(ctx context.Context, tpl *Template, xpubs []chainkd.XPub, auth string, signFn SignFunc) error {
-=======
-//Sign sign transactions
-func Sign(ctx context.Context, tpl *Template, xpubs []chainkd.XPub, auth []string, signFn SignFunc) error {
->>>>>>> e80e7112
 	for i, sigInst := range tpl.SigningInstructions {
 		for j, wc := range sigInst.WitnessComponents {
 			switch sw := wc.(type) {
