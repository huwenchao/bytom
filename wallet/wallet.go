package wallet

import (
	"encoding/json"
	"sync"

	log "github.com/sirupsen/logrus"
	"github.com/tendermint/tmlibs/db"

	"github.com/bytom/account"
	"github.com/bytom/asset"
	"github.com/bytom/blockchain/pseudohsm"
	"github.com/bytom/protocol"
	"github.com/bytom/protocol/bc"
	"github.com/bytom/protocol/bc/types"
)

const (
	//SINGLE single sign
	SINGLE = 1
)

var walletKey = []byte("walletInfo")

//StatusInfo is base valid block info to handle orphan block rollback
type StatusInfo struct {
	WorkHeight uint64
	WorkHash   bc.Hash
	BestHeight uint64
	BestHash   bc.Hash
}

//Wallet is related to storing account unspent outputs
type Wallet struct {
	DB         db.DB
	rw         sync.RWMutex
	status     StatusInfo
	AccountMgr *account.Manager
	AssetReg   *asset.Registry
	Hsm        *pseudohsm.HSM
	chain      *protocol.Chain
	rescanCh   chan struct{}
}

//NewWallet return a new wallet instance
func NewWallet(walletDB db.DB, account *account.Manager, asset *asset.Registry, hsm *pseudohsm.HSM, chain *protocol.Chain) (*Wallet, error) {
	w := &Wallet{
		DB:         walletDB,
		AccountMgr: account,
		AssetReg:   asset,
		chain:      chain,
		Hsm:        hsm,
		rescanCh:   make(chan struct{}, 1),
	}

	if err := w.loadWalletInfo(); err != nil {
		return nil, err
	}

	go w.walletUpdater()
<<<<<<< HEAD
=======
	go w.delUnconfirmedTx()
>>>>>>> 659a318e
	return w, nil
}

//GetWalletInfo return stored wallet info and nil,if error,
//return initial wallet info and err
func (w *Wallet) loadWalletInfo() error {
	if rawWallet := w.DB.Get(walletKey); rawWallet != nil {
		return json.Unmarshal(rawWallet, &w.status)
	}

	block, err := w.chain.GetBlockByHeight(0)
	if err != nil {
		return err
	}
	return w.AttachBlock(block)
}

func (w *Wallet) commitWalletInfo(batch db.Batch) error {
	rawWallet, err := json.Marshal(w.status)
	if err != nil {
		log.WithField("err", err).Error("save wallet info")
		return err
	}

	batch.Set(walletKey, rawWallet)
	batch.Write()
	return nil
}

// AttachBlock attach a new block
func (w *Wallet) AttachBlock(block *types.Block) error {
	w.rw.Lock()
	defer w.rw.Unlock()

	if block.PreviousBlockHash != w.status.WorkHash {
		log.Warn("wallet skip attachBlock due to status hash not equal to previous hash")
		return nil
	}

	blockHash := block.Hash()
	txStatus, err := w.chain.GetTransactionStatus(&blockHash)
	if err != nil {
		return err
	}

	storeBatch := w.DB.NewBatch()
	w.indexTransactions(storeBatch, block, txStatus)
	w.attachUtxos(storeBatch, block, txStatus)

	w.status.WorkHeight = block.Height
	w.status.WorkHash = block.Hash()
	if w.status.WorkHeight >= w.status.BestHeight {
		w.status.BestHeight = w.status.WorkHeight
		w.status.BestHash = w.status.WorkHash
	}
	return w.commitWalletInfo(storeBatch)
}

// DetachBlock detach a block and rollback state
func (w *Wallet) DetachBlock(block *types.Block) error {
	w.rw.Lock()
	defer w.rw.Unlock()

	blockHash := block.Hash()
	txStatus, err := w.chain.GetTransactionStatus(&blockHash)
	if err != nil {
		return err
	}

	storeBatch := w.DB.NewBatch()
	w.detachUtxos(storeBatch, block, txStatus)
	w.deleteTransactions(storeBatch, w.status.BestHeight)

	w.status.BestHeight = block.Height - 1
	w.status.BestHash = block.PreviousBlockHash

	if w.status.WorkHeight > w.status.BestHeight {
		w.status.WorkHeight = w.status.BestHeight
		w.status.WorkHash = w.status.BestHash
	}

	return w.commitWalletInfo(storeBatch)
}

//WalletUpdate process every valid block and reverse every invalid block which need to rollback
func (w *Wallet) walletUpdater() {
	for {
		w.getRescanNotification()
		for !w.chain.InMainChain(w.status.BestHash) {
			block, err := w.chain.GetBlockByHash(&w.status.BestHash)
			if err != nil {
				log.WithField("err", err).Error("walletUpdater GetBlockByHash")
				return
			}

			if err := w.DetachBlock(block); err != nil {
				log.WithField("err", err).Error("walletUpdater detachBlock stop")
				return
			}
		}

		block, _ := w.chain.GetBlockByHeight(w.status.WorkHeight + 1)
		if block == nil {
			w.walletBlockWaiter()
			continue
		}

		if err := w.AttachBlock(block); err != nil {
			log.WithField("err", err).Error("walletUpdater AttachBlock stop")
			return
		}
	}
}

//RescanBlocks provide a trigger to rescan blocks
func (w *Wallet) RescanBlocks() {
	select {
	case w.rescanCh <- struct{}{}:
	default:
		return
	}
}

func (w *Wallet) getRescanNotification() {
	select {
	case <-w.rescanCh:
		w.setRescanStatus()
	default:
		return
	}
}

func (w *Wallet) setRescanStatus() {
	block, _ := w.chain.GetBlockByHeight(0)
	w.status.WorkHash = bc.Hash{}
	w.AttachBlock(block)
}

func (w *Wallet) walletBlockWaiter() {
	select {
	case <-w.chain.BlockWaiter(w.status.WorkHeight + 1):
	case <-w.rescanCh:
		w.setRescanStatus()
	}
}

// GetWalletStatusInfo return current wallet StatusInfo
func (w *Wallet) GetWalletStatusInfo() StatusInfo {
	w.rw.RLock()
	defer w.rw.RUnlock()

	return w.status
}<|MERGE_RESOLUTION|>--- conflicted
+++ resolved
@@ -58,10 +58,7 @@
 	}
 
 	go w.walletUpdater()
-<<<<<<< HEAD
-=======
 	go w.delUnconfirmedTx()
->>>>>>> 659a318e
 	return w, nil
 }
 
